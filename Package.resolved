--- conflicted
+++ resolved
@@ -10,8 +10,6 @@
       }
     },
     {
-<<<<<<< HEAD
-=======
       "identity" : "codeedittextview",
       "kind" : "remoteSourceControl",
       "location" : "https://github.com/CodeEditApp/CodeEditTextView.git",
@@ -21,7 +19,6 @@
       }
     },
     {
->>>>>>> bb2cbf58
       "identity" : "rearrange",
       "kind" : "remoteSourceControl",
       "location" : "https://github.com/ChimeHQ/Rearrange",
