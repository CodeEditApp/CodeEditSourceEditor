--- conflicted
+++ resolved
@@ -13,32 +13,7 @@
 
     override func setUpWithError() throws {
         theme = Mock.theme()
-<<<<<<< HEAD
-        controller = TextViewController(
-            string: "",
-            language: .default,
-            font: .monospacedSystemFont(ofSize: 11, weight: .medium),
-            theme: theme,
-            tabWidth: 4,
-            indentOption: .spaces(count: 4),
-            lineHeight: 1.0,
-            wrapLines: true,
-            cursorPositions: [],
-            editorOverscroll: 0.5,
-            useThemeBackground: true,
-            highlightProviders: [],
-            contentInsets: NSEdgeInsets(top: 0, left: 0, bottom: 0, right: 0),
-            isEditable: true,
-            isSelectable: true,
-            letterSpacing: 1.0,
-            useSystemCursor: false,
-            bracketPairEmphasis: .flash,
-            showMinimap: true,
-            showFoldingRibbon: true
-        )
-=======
         controller = Mock.textViewController(theme: theme)
->>>>>>> 1a6e32c4
 
         controller.loadView()
         controller.view.frame = NSRect(x: 0, y: 0, width: 1000, height: 1000)
@@ -232,16 +207,8 @@
         XCTAssertEqual(controller.textView.string, "\t")
 
         // Insert lots of spaces
-<<<<<<< HEAD
-        controller.indentOption = .spaces(count: 1000)
-        controller.textView.replaceCharacters(
-            in: NSRange(location: 0, length: controller.textView.textStorage.length),
-            with: ""
-        )
-=======
         controller.configuration.behavior.indentOption = .spaces(count: 1000)
         controller.textView.replaceCharacters(in: NSRange(location: 0, length: controller.textView.textStorage.length), with: "")
->>>>>>> 1a6e32c4
         controller.textView.insertText("\t", replacementRange: .zero)
         XCTAssertEqual(controller.textView.string, String(repeating: " ", count: 1000))
     }
@@ -274,13 +241,8 @@
 
         controller.scrollView.setFrameSize(NSSize(width: 500, height: 500))
         controller.viewDidLoad()
-<<<<<<< HEAD
-        _ = controller.textView.becomeFirstResponder()
-        controller.bracketPairEmphasis = nil
-=======
         let _ = controller.textView.becomeFirstResponder()
         controller.configuration.appearance.bracketPairEmphasis = nil
->>>>>>> 1a6e32c4
         controller.setText("{ Lorem Ipsum {} }")
         controller.setCursorPositions([CursorPosition(line: 1, column: 2)]) // After first opening {
 
