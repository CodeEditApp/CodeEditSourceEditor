//
//  ContentView.swift
//  CodeEditSourceEditorExample
//
//  Created by Khan Winter on 2/24/24.
//

import SwiftUI
import CodeEditSourceEditor
import CodeEditLanguages
import CodeEditTextView

struct ContentView: View {
    @Environment(\.colorScheme)
    var colorScheme

    @Binding var document: CodeEditSourceEditorExampleDocument
    let fileURL: URL?

    @State private var language: CodeLanguage = .default
    @State private var theme: EditorTheme = .light
    @State private var font: NSFont = NSFont.monospacedSystemFont(ofSize: 12, weight: .medium)
    @AppStorage("wrapLines") private var wrapLines: Bool = true
    @State private var cursorPositions: [CursorPosition] = [.init(line: 1, column: 1)]
    @AppStorage("systemCursor") private var useSystemCursor: Bool = false
    @State private var isInLongParse = false
    @State private var settingsIsPresented: Bool = false
    @State private var treeSitterClient = TreeSitterClient()
    @AppStorage("showMinimap") private var showMinimap: Bool = true
    @State private var indentOption: IndentOption = .spaces(count: 4)

    init(document: Binding<CodeEditSourceEditorExampleDocument>, fileURL: URL?) {
        self._document = document
        self.fileURL = fileURL
    }

    var body: some View {
        GeometryReader { proxy in
            CodeEditSourceEditor(
                $document.text,
                language: language,
                theme: theme,
                font: font,
                tabWidth: 4,
                indentOption: indentOption,
                lineHeight: 1.2,
                wrapLines: wrapLines,
                editorOverscroll: 0.3,
                cursorPositions: $cursorPositions,
                useThemeBackground: true,
                highlightProviders: [treeSitterClient],
                contentInsets: NSEdgeInsets(top: proxy.safeAreaInsets.top, left: 0, bottom: 28.0, right: 0),
                additionalTextInsets: NSEdgeInsets(top: 1, left: 0, bottom: 1, right: 0),
                useSystemCursor: useSystemCursor,
                showMinimap: showMinimap
            )
            .overlay(alignment: .bottom) {
<<<<<<< HEAD
                Toolbar(
=======
                StatusBar(
>>>>>>> bb2cbf58
                    fileURL: fileURL,
                    document: $document,
                    wrapLines: $wrapLines,
                    useSystemCursor: $useSystemCursor,
                    cursorPositions: $cursorPositions,
                    isInLongParse: $isInLongParse,
                    language: $language,
                    theme: $theme,
                    showMinimap: $showMinimap,
                    indentOption: $indentOption
                )
            }
            .ignoresSafeArea()
            .frame(maxWidth: .infinity, maxHeight: .infinity)
            .onReceive(NotificationCenter.default.publisher(for: TreeSitterClient.Constants.longParse)) { _ in
                withAnimation(.easeIn(duration: 0.1)) {
                    isInLongParse = true
                }
            }
            .onReceive(NotificationCenter.default.publisher(for: TreeSitterClient.Constants.longParseFinished)) { _ in
                withAnimation(.easeIn(duration: 0.1)) {
                    isInLongParse = false
                }
            }
            .onChange(of: colorScheme) { _, newValue in
                if newValue == .dark {
                    theme = .dark
                } else {
                    theme = .light
                }
            }
        }
    }
}

#Preview {
    ContentView(document: .constant(CodeEditSourceEditorExampleDocument()), fileURL: nil)
}<|MERGE_RESOLUTION|>--- conflicted
+++ resolved
@@ -55,11 +55,7 @@
                 showMinimap: showMinimap
             )
             .overlay(alignment: .bottom) {
-<<<<<<< HEAD
-                Toolbar(
-=======
                 StatusBar(
->>>>>>> bb2cbf58
                     fileURL: fileURL,
                     document: $document,
                     wrapLines: $wrapLines,
