//
//  ContentView.swift
//  CodeEditSourceEditorExample
//
//  Created by Khan Winter on 2/24/24.
//

import SwiftUI
import CodeEditSourceEditor
import CodeEditLanguages
import CodeEditTextView

struct ContentView: View {
    @Environment(\.colorScheme)
    var colorScheme

    @Binding var document: CodeEditSourceEditorExampleDocument
    let fileURL: URL?

    @State private var language: CodeLanguage = .default
    @State private var theme: EditorTheme = .light
    @State private var editorState = SourceEditorState(
        cursorPositions: [CursorPosition(line: 1, column: 1)]
    )
    @StateObject private var suggestions: MockCompletionDelegate = MockCompletionDelegate()
<<<<<<< HEAD
    @StateObject private var jumpToDefinition: MockJumpToDefinitionDelegate = MockJumpToDefinitionDelegate()
=======
>>>>>>> cf39f6dd

    @State private var font: NSFont = NSFont.monospacedSystemFont(ofSize: 12, weight: .medium)
    @AppStorage("wrapLines") private var wrapLines: Bool = true
    @AppStorage("systemCursor") private var useSystemCursor: Bool = false

    @State private var indentOption: IndentOption = .spaces(count: 4)
    @AppStorage("reformatAtColumn") private var reformatAtColumn: Int = 80

    @AppStorage("showGutter") private var showGutter: Bool = true
    @AppStorage("showMinimap") private var showMinimap: Bool = true
    @AppStorage("showReformattingGuide") private var showReformattingGuide: Bool = false
    @AppStorage("showFoldingRibbon") private var showFoldingRibbon: Bool = true
    @State private var invisibleCharactersConfig: InvisibleCharactersConfiguration = .empty
    @State private var warningCharacters: Set<UInt16> = []

    @State private var isInLongParse = false
    @State private var settingsIsPresented: Bool = false

    @State private var treeSitterClient = TreeSitterClient()

    private func contentInsets(proxy: GeometryProxy) -> NSEdgeInsets {
        NSEdgeInsets(top: proxy.safeAreaInsets.top, left: showGutter ? 0 : 1, bottom: 28.0, right: 0)
    }

    init(document: Binding<CodeEditSourceEditorExampleDocument>, fileURL: URL?) {
        self._document = document
        self.fileURL = fileURL
    }

    var body: some View {
        GeometryReader { proxy in
            SourceEditor(
                document.text,
                language: language,
                configuration: SourceEditorConfiguration(
                    appearance: .init(theme: theme, font: font, wrapLines: wrapLines),
                    behavior: .init(
                        indentOption: indentOption,
                        reformatAtColumn: reformatAtColumn
                    ),
                    layout: .init(contentInsets: contentInsets(proxy: proxy)),
                    peripherals: .init(
                        showGutter: showGutter,
                        showMinimap: showMinimap,
                        showReformattingGuide: showReformattingGuide,
                        invisibleCharactersConfiguration: invisibleCharactersConfig,
                        warningCharacters: warningCharacters
                    )
                ),
                state: $editorState,
<<<<<<< HEAD
                completionDelegate: suggestions,
                jumpToDefinitionDelegate: jumpToDefinition
=======
                completionDelegate: suggestions
>>>>>>> cf39f6dd
            )
            .overlay(alignment: .bottom) {
                StatusBar(
                    fileURL: fileURL,
                    document: $document,
                    wrapLines: $wrapLines,
                    useSystemCursor: $useSystemCursor,
                    state: $editorState,
                    isInLongParse: $isInLongParse,
                    language: $language,
                    theme: $theme,
                    showGutter: $showGutter,
                    showMinimap: $showMinimap,
                    indentOption: $indentOption,
                    reformatAtColumn: $reformatAtColumn,
                    showReformattingGuide: $showReformattingGuide,
                    showFoldingRibbon: $showFoldingRibbon,
                    invisibles: $invisibleCharactersConfig,
                    warningCharacters: $warningCharacters
                )
            }
            .ignoresSafeArea()
            .frame(maxWidth: .infinity, maxHeight: .infinity)
            .onReceive(NotificationCenter.default.publisher(for: TreeSitterClient.Constants.longParse)) { _ in
                withAnimation(.easeIn(duration: 0.1)) {
                    isInLongParse = true
                }
            }
            .onReceive(NotificationCenter.default.publisher(for: TreeSitterClient.Constants.longParseFinished)) { _ in
                withAnimation(.easeIn(duration: 0.1)) {
                    isInLongParse = false
                }
            }
            .onChange(of: colorScheme) { _, newValue in
                if newValue == .dark {
                    theme = .dark
                } else {
                    theme = .light
                }
            }
        }
    }
}

#Preview {
    ContentView(document: .constant(CodeEditSourceEditorExampleDocument()), fileURL: nil)
}<|MERGE_RESOLUTION|>--- conflicted
+++ resolved
@@ -1,4 +1,4 @@
-//
+z//
 //  ContentView.swift
 //  CodeEditSourceEditorExample
 //
@@ -23,10 +23,7 @@
         cursorPositions: [CursorPosition(line: 1, column: 1)]
     )
     @StateObject private var suggestions: MockCompletionDelegate = MockCompletionDelegate()
-<<<<<<< HEAD
     @StateObject private var jumpToDefinition: MockJumpToDefinitionDelegate = MockJumpToDefinitionDelegate()
-=======
->>>>>>> cf39f6dd
 
     @State private var font: NSFont = NSFont.monospacedSystemFont(ofSize: 12, weight: .medium)
     @AppStorage("wrapLines") private var wrapLines: Bool = true
@@ -77,12 +74,8 @@
                     )
                 ),
                 state: $editorState,
-<<<<<<< HEAD
                 completionDelegate: suggestions,
                 jumpToDefinitionDelegate: jumpToDefinition
-=======
-                completionDelegate: suggestions
->>>>>>> cf39f6dd
             )
             .overlay(alignment: .bottom) {
                 StatusBar(
