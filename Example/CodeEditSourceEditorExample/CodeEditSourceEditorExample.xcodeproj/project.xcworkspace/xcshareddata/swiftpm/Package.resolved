--- conflicted
+++ resolved
@@ -10,8 +10,6 @@
       }
     },
     {
-<<<<<<< HEAD
-=======
       "identity" : "codeeditsymbols",
       "kind" : "remoteSourceControl",
       "location" : "https://github.com/CodeEditApp/CodeEditSymbols.git",
@@ -30,7 +28,6 @@
       }
     },
     {
->>>>>>> 1109665d
       "identity" : "rearrange",
       "kind" : "remoteSourceControl",
       "location" : "https://github.com/ChimeHQ/Rearrange",
