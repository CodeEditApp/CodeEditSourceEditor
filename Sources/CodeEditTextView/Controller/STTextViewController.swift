--- conflicted
+++ resolved
@@ -334,40 +334,6 @@
         ((self.lineHeight) - font.lineHeight) / 2
     }
 
-<<<<<<< HEAD
-    // MARK: - Highlighting
-
-    /// Configures the `Highlighter` object
-    private func setUpHighlighter() {
-        self.highlighter = Highlighter(textView: textView,
-                                       highlightProvider: highlightProvider,
-                                       theme: theme,
-                                       attributeProvider: self,
-                                       language: language)
-    }
-
-    /// Sets the highlight provider and re-highlights all text. This method should be used sparingly.
-    public func setHighlightProvider(_ highlightProvider: HighlightProviding? = nil) {
-        var provider: HighlightProviding?
-
-        if let highlightProvider = highlightProvider {
-            provider = highlightProvider
-        } else {
-            let textProvider: ResolvingQueryCursor.TextProvider = { [weak self] range, _ -> String? in
-                return self?.textView.textContentStorage?.textStorage?.mutableString.substring(with: range)
-            }
-
-            provider = TreeSitterClient(codeLanguage: language, textProvider: textProvider)
-        }
-
-        if let provider = provider {
-            self.highlightProvider = provider
-            highlighter?.setHighlightProvider(provider)
-        }
-    }
-
-=======
->>>>>>> 84505b4c
     // MARK: Selectors
 
     override public func keyDown(with event: NSEvent) {
