//
//  STTextViewController.swift
//  CodeEditTextView
//
//  Created by Lukas Pistrol on 24.05.22.
//

import AppKit
import SwiftUI
import Combine
import STTextView
import CodeEditLanguages
import TextFormation

/// A View Controller managing and displaying a `STTextView`
public class STTextViewController: NSViewController, STTextViewDelegate, ThemeAttributesProviding {

    internal var textView: STTextView!

    internal var rulerView: STLineNumberRulerView!

    /// Internal reference to any injected layers in the text view.
    internal var highlightLayers: [CALayer] = []

    /// Tracks the last text selections. Used to debounce `STTextView.didChangeSelectionNotification` being sent twice
    /// for every new selection.
    internal var lastTextSelections: [NSTextRange] = []

    /// Binding for the `textView`s string
    public var text: Binding<String>

    /// The associated `CodeLanguage`
    public var language: CodeLanguage { didSet {
        // TODO: Decide how to handle errors thrown here
        highlighter?.setLanguage(language: language)
    }}

    /// The associated `Theme` used for highlighting.
    public var theme: EditorTheme { didSet {
        highlighter?.invalidate()
    }}

    /// Whether the code editor should use the theme background color or be transparent
    public var useThemeBackground: Bool

    public var systemAppearance: NSAppearance.Name?

    var cancellables = Set<AnyCancellable>()

    /// The visual width of tab characters in the text view measured in number of spaces.
    public var tabWidth: Int {
        didSet {
            paragraphStyle = generateParagraphStyle()
            reloadUI()
        }
    }

    /// The behavior to use when the tab key is pressed.
    public var indentOption: IndentOption {
        didSet {
            setUpTextFormation()
        }
    }

    /// A multiplier for setting the line height. Defaults to `1.0`
    public var lineHeightMultiple: Double = 1.0

    /// The font to use in the `textView`
    public var font: NSFont

    /// The current cursor position e.g. (1, 1)
    public var cursorPosition: Binding<(Int, Int)>

    /// The editorOverscroll to use for the textView over scroll
    public var editorOverscroll: Double

    /// Whether lines wrap to the width of the editor
    public var wrapLines: Bool

    /// Whether or not text view is editable by user
    public var isEditable: Bool

    /// Filters used when applying edits..
    internal var textFilters: [TextFormation.Filter] = []

    /// Optional insets to offset the text view in the scroll view by.
    public var contentInsets: NSEdgeInsets?

    /// A multiplier that determines the amount of space between characters. `1.0` indicates no space,
    /// `2.0` indicates one character of space between other characters.
    public var letterSpacing: Double = 1.0 {
        didSet {
            kern = fontCharWidth * (letterSpacing - 1.0)
            reloadUI()
        }
    }

    /// The type of highlight to use when highlighting bracket pairs. Leave as `nil` to disable highlighting.
    public var bracketPairHighlight: BracketPairHighlight?

    /// The kern to use for characters. Defaults to `0.0` and is updated when `letterSpacing` is set.
    internal var kern: CGFloat = 0.0

    private var fontCharWidth: CGFloat {
        (" " as NSString).size(withAttributes: [.font: font]).width
    }

    // MARK: - Highlighting

    internal var highlighter: Highlighter?

    /// The provided highlight provider.
    internal var highlightProvider: HighlightProviding?

    // MARK: Init

    public init(
        text: Binding<String>,
        language: CodeLanguage,
        font: NSFont,
        theme: EditorTheme,
        tabWidth: Int,
        indentOption: IndentOption,
        lineHeight: Double,
        wrapLines: Bool,
        cursorPosition: Binding<(Int, Int)>,
        editorOverscroll: Double,
        useThemeBackground: Bool,
        highlightProvider: HighlightProviding? = nil,
        contentInsets: NSEdgeInsets? = nil,
        isEditable: Bool,
        letterSpacing: Double,
        bracketPairHighlight: BracketPairHighlight? = nil
    ) {
        self.text = text
        self.language = language
        self.font = font
        self.theme = theme
        self.tabWidth = tabWidth
        self.indentOption = indentOption
        self.lineHeightMultiple = lineHeight
        self.wrapLines = wrapLines
        self.cursorPosition = cursorPosition
        self.editorOverscroll = editorOverscroll
        self.useThemeBackground = useThemeBackground
        self.highlightProvider = highlightProvider
        self.contentInsets = contentInsets
        self.isEditable = isEditable
        self.bracketPairHighlight = bracketPairHighlight
        super.init(nibName: nil, bundle: nil)
    }

    required init(coder: NSCoder) {
        fatalError()
    }

    public func textViewDidChangeText(_ notification: Notification) {
        self.text.wrappedValue = textView.string
    }

    // MARK: UI

    /// A default `NSParagraphStyle` with a set `lineHeight`
    internal lazy var paragraphStyle: NSMutableParagraphStyle = generateParagraphStyle()

    private func generateParagraphStyle() -> NSMutableParagraphStyle {
        print("computing paragraphStyle")
        // swiftlint:disable:next force_cast
        let paragraph = NSParagraphStyle.default.mutableCopy() as! NSMutableParagraphStyle
        paragraph.minimumLineHeight = lineHeight
        paragraph.maximumLineHeight = lineHeight
        paragraph.tabStops.removeAll()
        paragraph.defaultTabInterval = CGFloat(tabWidth) * fontCharWidth
        return paragraph
    }

    /// ScrollView's bottom inset using as editor overscroll
<<<<<<< HEAD
    private var bottomContentInsets: CGFloat {
=======
    internal var bottomContentInsets: CGFloat {
>>>>>>> 5f625904
        let height = view.frame.height
        var inset = editorOverscroll * height

        if height - inset < lineHeight {
            inset = height - lineHeight
        }

        return max(inset, .zero)
    }

    /// Reloads the UI to apply changes to ``STTextViewController/font``, ``STTextViewController/theme``, ...
    internal func reloadUI() {
        textView?.textColor = theme.text
        textView?.insertionPointColor = theme.insertionPoint
        textView?.selectionBackgroundColor = theme.selection
        textView?.selectedLineHighlightColor = useThemeBackground ? theme.lineHighlight : systemAppearance == .darkAqua
            ? NSColor.quaternaryLabelColor
            : NSColor.selectedTextBackgroundColor.withSystemEffect(.disabled)
        textView?.isEditable = isEditable
        textView.highlightSelectedLine = isEditable
        textView?.typingAttributes = attributesFor(nil)
        paragraphStyle = generateParagraphStyle()
        textView?.defaultParagraphStyle = paragraphStyle

        rulerView?.selectedLineHighlightColor = useThemeBackground ? theme.lineHighlight : systemAppearance == .darkAqua
            ? NSColor.quaternaryLabelColor
            : NSColor.selectedTextBackgroundColor.withSystemEffect(.disabled)
        rulerView?.baselineOffset = baselineOffset
        rulerView.highlightSelectedLine = isEditable
        rulerView?.rulerInsets = STRulerInsets(leading: rulerFont.pointSize * 1.6, trailing: 8)
        rulerView?.font = rulerFont
        if self.isEditable == false {
            rulerView.selectedLineTextColor = nil
            rulerView.selectedLineHighlightColor = .clear
        }

        if let scrollView = view as? NSScrollView {
            scrollView.drawsBackground = useThemeBackground
            scrollView.backgroundColor = useThemeBackground ? theme.background : .clear
            if let contentInsets = contentInsets {
                scrollView.contentInsets = contentInsets
            }
            scrollView.contentInsets.bottom = bottomContentInsets + (contentInsets?.bottom ?? 0)
        }

        highlighter?.invalidate()
        updateTextContainerWidthIfNeeded()
        highlightSelectionPairs()
    }

    /// Calculated line height depending on ``STTextViewController/lineHeightMultiple``
    internal var lineHeight: Double {
        font.pointSize * lineHeightMultiple
    }

    /// Calculated baseline offset depending on `lineHeight`.
    internal var baselineOffset: Double {
        ((self.lineHeight) - font.lineHeight) / 2 + 2
    }

    // MARK: Selectors

    override public func keyDown(with event: NSEvent) {
        if bracketPairHighlight == .flash {
            removeHighlightLayers()
        }
    }

    public override func insertTab(_ sender: Any?) {
        textView.insertText("\t", replacementRange: textView.selectedRange)
    }

    deinit {
        removeHighlightLayers()
        textView = nil
        highlighter = nil
        cancellables.forEach { $0.cancel() }
    }
}<|MERGE_RESOLUTION|>--- conflicted
+++ resolved
@@ -175,11 +175,7 @@
     }
 
     /// ScrollView's bottom inset using as editor overscroll
-<<<<<<< HEAD
-    private var bottomContentInsets: CGFloat {
-=======
     internal var bottomContentInsets: CGFloat {
->>>>>>> 5f625904
         let height = view.frame.height
         var inset = editorOverscroll * height
 
