//
//  STTextViewController.swift
//  CodeEditTextView
//
//  Created by Lukas Pistrol on 24.05.22.
//

import AppKit
import SwiftUI
import Combine
import STTextView
import SwiftTreeSitter
import CodeEditLanguages
import TextFormation

/// A View Controller managing and displaying a `STTextView`
public class STTextViewController: NSViewController, STTextViewDelegate, ThemeAttributesProviding {

    internal var textView: STTextView!

    internal var rulerView: STLineNumberRulerView!

    /// Binding for the `textView`s string
    public var text: Binding<String>

    /// The associated `CodeLanguage`
    public var language: CodeLanguage { didSet {
        // TODO: Decide how to handle errors thrown here
        highlighter?.setLanguage(language: language)
    }}

    /// The associated `Theme` used for highlighting.
    public var theme: EditorTheme { didSet {
        highlighter?.invalidate()
    }}

    /// Whether the code editor should use the theme background color or be transparent
    public var useThemeBackground: Bool

    /// The number of spaces to use for a `tab '\t'` character
    public var tabWidth: Int

    /// A multiplier for setting the line height. Defaults to `1.0`
    public var lineHeightMultiple: Double = 1.0

    /// The font to use in the `textView`
    public var font: NSFont

    /// The editorOverscroll to use for the textView over scroll
    public var editorOverscroll: Double

    /// Whether lines wrap to the width of the editor
    public var wrapLines: Bool

<<<<<<< HEAD
    /// The `Highlighter` object.
=======
    /// Filters used when applying edits..
    internal var textFilters: [TextFormation.Filter] = []

    // MARK: - Highlighting

>>>>>>> 2cba0522
    internal var highlighter: Highlighter?

    /// Internal variable for tracking whether or not the textView has the correct standard attributes.
    private var hasSetStandardAttributes: Bool = false

    /// The provided highlight provider.
    private var highlightProvider: HighlightProviding?

    // MARK: Init

    public init(
        text: Binding<String>,
        language: CodeLanguage,
        font: NSFont,
        theme: EditorTheme,
        tabWidth: Int,
        wrapLines: Bool,
        cursorPosition: Published<(Int, Int)>.Publisher? = nil,
        editorOverscroll: Double,
        useThemeBackground: Bool,
        highlightProvider: HighlightProviding? = nil
    ) {
        self.text = text
        self.language = language
        self.font = font
        self.theme = theme
        self.tabWidth = tabWidth
        self.wrapLines = wrapLines
        self.cursorPosition = cursorPosition
        self.editorOverscroll = editorOverscroll
        self.useThemeBackground = useThemeBackground
        self.highlightProvider = highlightProvider
        super.init(nibName: nil, bundle: nil)
    }

    required init(coder: NSCoder) {
        fatalError()
    }

    // MARK: VC Lifecycle

    public override func loadView() {
        textView = STTextView()

        let scrollView = NSScrollView()
        scrollView.translatesAutoresizingMaskIntoConstraints = false
        scrollView.hasVerticalScroller = true
        scrollView.documentView = textView
        scrollView.drawsBackground = useThemeBackground

        rulerView = STLineNumberRulerView(textView: textView, scrollView: scrollView)
        rulerView.backgroundColor = useThemeBackground ? theme.background : .clear
        rulerView.textColor = .systemGray
        rulerView.drawSeparator = false
        rulerView.baselineOffset = baselineOffset
        rulerView.font = NSFont.monospacedDigitSystemFont(ofSize: 9.5, weight: .regular)
        scrollView.verticalRulerView = rulerView
        scrollView.rulersVisible = true

        textView.defaultParagraphStyle = self.paragraphStyle
        textView.font = self.font
        textView.textColor = theme.text
        textView.backgroundColor = useThemeBackground ? theme.background : .clear
        textView.insertionPointColor = theme.insertionPoint
        textView.insertionPointWidth = 1.0
        textView.selectionBackgroundColor = theme.selection
        textView.selectedLineHighlightColor = theme.lineHighlight
        textView.string = self.text.wrappedValue
        textView.widthTracksTextView = self.wrapLines
        textView.highlightSelectedLine = true
        textView.allowsUndo = true
        textView.setupMenus()
        textView.delegate = self

        scrollView.documentView = textView

        scrollView.translatesAutoresizingMaskIntoConstraints = false

        self.view = scrollView

        NSLayoutConstraint.activate([
            scrollView.leadingAnchor.constraint(equalTo: view.leadingAnchor),
            scrollView.trailingAnchor.constraint(equalTo: view.trailingAnchor),
            scrollView.topAnchor.constraint(equalTo: view.topAnchor),
            scrollView.bottomAnchor.constraint(equalTo: view.bottomAnchor)
        ])

        NSEvent.addLocalMonitorForEvents(matching: .keyDown) { event in
            self.keyDown(with: event)
            return event
        }

<<<<<<< HEAD
        NSEvent.addLocalMonitorForEvents(matching: .keyUp) { event in
            self.keyUp(with: event)
            return event
        }

        setUpHighlighter()
        setHighlightProvider(self.highlightProvider)
=======
        setUpHighlighting()
        setUpTextFormation()
>>>>>>> 2cba0522

        self.cursorPositionCancellable = self.cursorPosition?.sink(receiveValue: { value in
            self.setCursorPosition(value)
        })
    }

    public override func viewDidLoad() {
        super.viewDidLoad()

        NotificationCenter.default.addObserver(forName: NSWindow.didResizeNotification,
                                               object: nil,
                                               queue: .main) { [weak self] _ in
            guard let self = self else { return }
            (self.view as? NSScrollView)?.contentView.contentInsets.bottom = self.bottomContentInsets
        }
    }

    public override func viewDidAppear() {
        super.viewDidAppear()
    }

    public func textDidChange(_ notification: Notification) {
        self.text.wrappedValue = textView.string
    }

    // MARK: UI

    /// A default `NSParagraphStyle` with a set `lineHeight`
    private var paragraphStyle: NSMutableParagraphStyle {
        // swiftlint:disable:next force_cast
        let paragraph = NSParagraphStyle.default.mutableCopy() as! NSMutableParagraphStyle
        paragraph.minimumLineHeight = lineHeight
        paragraph.maximumLineHeight = lineHeight
        return paragraph
    }

    /// ScrollView's bottom inset using as editor overscroll
    private var bottomContentInsets: CGFloat {
        let height = view.frame.height
        var inset = editorOverscroll * height

        if height - inset < lineHeight {
            inset = height - lineHeight
        }

        return max(inset, .zero)
    }

    /// Reloads the UI to apply changes to ``STTextViewController/font``, ``STTextViewController/theme``, ...
    internal func reloadUI() {
        // if font or baseline has been modified, set the hasSetStandardAttributesFlag
        // to false to ensure attributes are updated. This allows live UI updates when changing preferences.
        if textView?.font != font || rulerView.baselineOffset != baselineOffset {
            hasSetStandardAttributes = false
        }

        textView?.textColor = theme.text
        textView.backgroundColor = useThemeBackground ? theme.background : .clear
        textView?.insertionPointColor = theme.insertionPoint
        textView?.selectionBackgroundColor = theme.selection
        textView?.selectedLineHighlightColor = theme.lineHighlight

        rulerView?.backgroundColor = useThemeBackground ? theme.background : .clear
        rulerView?.separatorColor = theme.invisibles
        rulerView?.baselineOffset = baselineOffset

        (view as? NSScrollView)?.drawsBackground = useThemeBackground
        (view as? NSScrollView)?.backgroundColor = useThemeBackground ? theme.background : .clear
        (view as? NSScrollView)?.contentView.contentInsets.bottom = bottomContentInsets

        setStandardAttributes()
    }

    /// Sets the standard attributes (`font`, `baselineOffset`) to the whole text
    internal func setStandardAttributes() {
        guard let textView = textView else { return }
        guard !hasSetStandardAttributes else { return }
        hasSetStandardAttributes = true
        textView.addAttributes(attributesFor(nil), range: .init(0..<textView.string.count))
        highlighter?.invalidate()
    }

    /// Gets all attributes for the given capture including the line height, background color, and text color.
    /// - Parameter capture: The capture to use for syntax highlighting.
    /// - Returns: All attributes to be applied.
    public func attributesFor(_ capture: CaptureName?) -> [NSAttributedString.Key: Any] {
        return [
            .font: font,
            .foregroundColor: theme.colorFor(capture),
            .baselineOffset: baselineOffset
        ]
    }

    /// Calculated line height depending on ``STTextViewController/lineHeightMultiple``
    internal var lineHeight: Double {
        font.lineHeight * lineHeightMultiple
    }

    /// Calculated baseline offset depending on `lineHeight`.
    internal var baselineOffset: Double {
        ((self.lineHeight) - font.lineHeight) / 2
    }

    // MARK: - Highlighting

    /// Configures the `Highlighter` object
    private func setUpHighlighter() {
        self.highlighter = Highlighter(textView: textView,
                                       highlightProvider: highlightProvider,
                                       theme: theme,
                                       attributeProvider: self,
                                       language: language)
    }

    /// Sets the highlight provider and re-highlights all text. This method should be used sparingly.
    public func setHighlightProvider(_ highlightProvider: HighlightProviding? = nil) {
        var provider: HighlightProviding?

        if let highlightProvider = highlightProvider {
            provider = highlightProvider
        } else {
            let textProvider: ResolvingQueryCursor.TextProvider = { [weak self] range, _ -> String? in
                return self?.textView.textContentStorage.textStorage?.mutableString.substring(with: range)
            }

            provider = try? TreeSitterClient(codeLanguage: language, textProvider: textProvider)
        }

        if let provider = provider {
            self.highlightProvider = provider
            highlighter?.setHighlightProvider(provider)
        }
    }

    // MARK: Key Presses

    /// Handles `keyDown` events in the `textView`
    override public func keyDown(with event: NSEvent) {
        // TODO: - This should be uncessecary
    }

    // MARK: Cursor Position

    private var cursorPosition: Published<(Int, Int)>.Publisher?
    private var cursorPositionCancellable: AnyCancellable?

    private func setCursorPosition(_ position: (Int, Int)) {
        guard let provider = textView.textLayoutManager.textContentManager else {
            return
        }

        var (line, column) = position
        let string = textView.string
        if line > 0 {
            string.enumerateSubstrings(in: string.startIndex..<string.endIndex) { _, lineRange, _, done in
                line -= 1
                if line < 1 {
                    // If `column` exceeds the line length, set cursor to the end of the line.
                    let index = min(lineRange.upperBound, string.index(lineRange.lowerBound, offsetBy: column - 1))
                    if let newRange = NSTextRange(NSRange(index..<index, in: string), provider: provider) {
                        self.textView.setSelectedRange(newRange)
                    }
                    done = true
                } else {
                    done = false
                }
            }
        }
    }

    deinit {
        textView = nil
        highlighter = nil
    }
}<|MERGE_RESOLUTION|>--- conflicted
+++ resolved
@@ -52,15 +52,11 @@
     /// Whether lines wrap to the width of the editor
     public var wrapLines: Bool
 
-<<<<<<< HEAD
-    /// The `Highlighter` object.
-=======
     /// Filters used when applying edits..
     internal var textFilters: [TextFormation.Filter] = []
 
     // MARK: - Highlighting
 
->>>>>>> 2cba0522
     internal var highlighter: Highlighter?
 
     /// Internal variable for tracking whether or not the textView has the correct standard attributes.
@@ -153,18 +149,9 @@
             return event
         }
 
-<<<<<<< HEAD
-        NSEvent.addLocalMonitorForEvents(matching: .keyUp) { event in
-            self.keyUp(with: event)
-            return event
-        }
-
-        setUpHighlighter()
+        setUpHighlighting()
         setHighlightProvider(self.highlightProvider)
-=======
-        setUpHighlighting()
         setUpTextFormation()
->>>>>>> 2cba0522
 
         self.cursorPositionCancellable = self.cursorPosition?.sink(receiveValue: { value in
             self.setCursorPosition(value)
