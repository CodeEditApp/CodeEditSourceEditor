//
//  GutterView.swift
//  CodeEditSourceEditor
//
//  Created by Khan Winter on 8/22/23.
//

import AppKit
import CodeEditTextView
import CodeEditTextViewObjC

public protocol GutterViewDelegate: AnyObject {
    func gutterViewWidthDidUpdate()
}

/// The gutter view displays line numbers that match the text view's line indexes.
/// This view is used as a scroll view's ruler view. It sits on top of the text view so text scrolls underneath the
/// gutter if line wrapping is disabled.
///
/// If the gutter needs more space (when the number of digits in the numbers increases eg. adding a line after line 99),
/// it will notify it's delegate via the ``GutterViewDelegate/gutterViewWidthDidUpdate(newWidth:)`` method. In
/// `SourceEditor`, this notifies the ``TextViewController``, which in turn updates the textview's edge insets
/// to adjust for the new leading inset.
///
/// This view also listens for selection updates, and draws a selected background on selected lines to keep the illusion
/// that the gutter's line numbers are inline with the line itself.
///
/// The gutter view has insets of it's own that are relative to the widest line index. By default, these insets are 20px
/// leading, and 12px trailing. However, this view also has a ``GutterView/backgroundEdgeInsets`` property, that pads
/// the rect that has a background drawn. This allows the text to be scrolled under the gutter view for 8px before being
/// overlapped by the gutter. It should help the textview keep the cursor visible if the user types while the cursor is
/// off the leading edge of the editor.
///
public class GutterView: NSView {
    struct EdgeInsets: Equatable, Hashable {
        let leading: CGFloat
        let trailing: CGFloat

        var horizontal: CGFloat {
            leading + trailing
        }
    }

    @Invalidating(.display)
    var textColor: NSColor = .secondaryLabelColor

    @Invalidating(.display)
    var font: NSFont = .systemFont(ofSize: 13) {
        didSet {
            updateFontLineHeight()
        }
    }

    @Invalidating(.display)
    var edgeInsets: EdgeInsets = EdgeInsets(leading: 20, trailing: 12)

    @Invalidating(.display)
    var backgroundEdgeInsets: EdgeInsets = EdgeInsets(leading: 0, trailing: 8)

    /// The leading padding for the folding ribbon from the line numbers.
    @Invalidating(.display)
    var foldingRibbonPadding: CGFloat = 4

    @Invalidating(.display)
    var backgroundColor: NSColor? = NSColor.controlBackgroundColor

    @Invalidating(.display)
    var highlightSelectedLines: Bool = true

    @Invalidating(.display)
    var selectedLineTextColor: NSColor? = .labelColor

    @Invalidating(.display)
    var selectedLineColor: NSColor = NSColor.selectedTextBackgroundColor.withSystemEffect(.disabled)

    /// Toggle the visibility of the line fold decoration.
    @Invalidating(.display)
    public var showFoldingRibbon: Bool = true {
        didSet {
            foldingRibbon.isHidden = !showFoldingRibbon
        }
    }

    private weak var textView: TextView?
    private weak var delegate: GutterViewDelegate?
    private var maxLineNumberWidth: CGFloat = 0
    /// The maximum number of digits found for a line number.
    private var maxLineLength: Int = 0

    private var fontLineHeight = 1.0

    private func updateFontLineHeight() {
        let string = NSAttributedString(string: "0", attributes: [.font: font])
        let typesetter = CTTypesetterCreateWithAttributedString(string)
        let ctLine = CTTypesetterCreateLine(typesetter, CFRangeMake(0, 1))
        var ascent: CGFloat = 0
        var descent: CGFloat = 0
        var leading: CGFloat = 0
        CTLineGetTypographicBounds(ctLine, &ascent, &descent, &leading)
        fontLineHeight = (ascent + descent + leading)
    }

    /// The view that draws the fold decoration in the gutter.
    var foldingRibbon: FoldingRibbonView

    /// Syntax helper for determining the required space for the folding ribbon.
    private var foldingRibbonWidth: CGFloat {
        if foldingRibbon.isHidden {
            0.0
        } else {
            FoldingRibbonView.width + foldingRibbonPadding
        }
    }

    /// The gutter's y positions start at the top of the document and increase as it moves down the screen.
    override public var isFlipped: Bool {
        true
    }

<<<<<<< HEAD
    /// We override this variable so we can update the ``foldingRibbon``'s frame to match the gutter.
    override public var frame: NSRect {
        get {
            super.frame
        }
        set {
            super.frame = newValue
            foldingRibbon.frame = NSRect(
                x: newValue.width - edgeInsets.trailing - foldingRibbonWidth + foldingRibbonPadding,
                y: 0.0,
                width: foldingRibbonWidth,
                height: newValue.height
            )
        }
=======
    public convenience init(
        configuration: borrowing SourceEditorConfiguration,
        textView: TextView,
        delegate: GutterViewDelegate? = nil
    ) {
        self.init(
            font: configuration.appearance.font,
            textColor: configuration.appearance.theme.text.color,
            selectedTextColor: configuration.appearance.theme.selection,
            textView: textView,
            delegate: delegate
        )
>>>>>>> 1a6e32c4
    }

    public init(
        font: NSFont,
        textColor: NSColor,
        selectedTextColor: NSColor?,
        controller: TextViewController,
        delegate: GutterViewDelegate? = nil
    ) {
        self.font = font
        self.textColor = textColor
        self.selectedLineTextColor = selectedTextColor ?? .secondaryLabelColor
        self.textView = controller.textView
        self.delegate = delegate

        foldingRibbon = FoldingRibbonView(controller: controller, foldProvider: nil)

        super.init(frame: .zero)
        clipsToBounds = true
        wantsLayer = true
        layerContentsRedrawPolicy = .onSetNeedsDisplay
        translatesAutoresizingMaskIntoConstraints = false
        layer?.masksToBounds = true

        addSubview(foldingRibbon)

        NotificationCenter.default.addObserver(
            forName: TextSelectionManager.selectionChangedNotification,
            object: nil,
            queue: .main
        ) { [weak self] _ in
            self?.needsDisplay = true
        }
    }

    required init?(coder: NSCoder) {
        fatalError("init(coder:) has not been implemented")
    }

    /// Updates the width of the gutter if needed to match the maximum line number found as well as the folding ribbon.
    func updateWidthIfNeeded() {
        guard let textView else { return }
        let attributes: [NSAttributedString.Key: Any] = [
            .font: font,
            .foregroundColor: textColor
        ]
        // Reserve at least 3 digits of space no matter what
        let lineStorageDigits = max(3, String(textView.layoutManager.lineCount).count)

        if maxLineLength < lineStorageDigits {
            // Update the max width
            let maxCtLine = CTLineCreateWithAttributedString(
                NSAttributedString(string: String(repeating: "0", count: lineStorageDigits), attributes: attributes)
            )
            let width = CTLineGetTypographicBounds(maxCtLine, nil, nil, nil)
            maxLineNumberWidth = max(maxLineNumberWidth, width)
            maxLineLength = lineStorageDigits
        }

        let newWidth = maxLineNumberWidth + edgeInsets.horizontal + foldingRibbonWidth
        if frame.size.width != newWidth {
            frame.size.width = newWidth
            delegate?.gutterViewWidthDidUpdate()
        }
    }

    /// Fills the gutter background color.
    /// - Parameters:
    ///   - context: The drawing context to draw in.
    ///   - dirtyRect: A rect to draw in, received from ``draw(_:)``.
    private func drawBackground(_ context: CGContext, dirtyRect: NSRect) {
        guard let backgroundColor else { return }
        let minX = max(backgroundEdgeInsets.leading, dirtyRect.minX)
        let maxX = min(frame.width - backgroundEdgeInsets.trailing - foldingRibbonWidth, dirtyRect.maxX)
        let width = maxX - minX

        context.saveGState()
        context.setFillColor(backgroundColor.cgColor)
        context.fill(CGRect(x: minX, y: dirtyRect.minY, width: width, height: dirtyRect.height))
        context.restoreGState()
    }

    /// Draws selected line backgrounds from the text view's selection manager into the gutter view, making the
    /// selection background appear seamless between the gutter and text view.
    /// - Parameter context: The drawing context to use.
    private func drawSelectedLines(_ context: CGContext) {
        guard let textView = textView,
              let selectionManager = textView.selectionManager,
              let visibleRange = textView.visibleTextRange,
              highlightSelectedLines else {
            return
        }
        context.saveGState()

        var highlightedLines: Set<UUID> = []
        context.setFillColor(selectedLineColor.cgColor)

        let xPos = backgroundEdgeInsets.leading
        let width = frame.width - backgroundEdgeInsets.trailing

        for selection in selectionManager.textSelections where selection.range.isEmpty {
            guard let line = textView.layoutManager.textLineForOffset(selection.range.location),
                  visibleRange.intersection(line.range) != nil || selection.range.location == textView.length,
                  !highlightedLines.contains(line.data.id) else {
                continue
            }
            highlightedLines.insert(line.data.id)
            context.fill(
                CGRect(
                    x: xPos,
                    y: line.yPos,
                    width: width,
                    height: line.height
                ).pixelAligned
            )
        }

        context.restoreGState()
    }

    /// Draw line numbers in the gutter, limited to a drawing rect.
    /// - Parameters:
    ///   - context: The drawing context to draw in.
    ///   - dirtyRect: A rect to draw in, received from ``draw(_:)``.
    private func drawLineNumbers(_ context: CGContext, dirtyRect: NSRect) {
        guard let textView = textView else { return }
        var attributes: [NSAttributedString.Key: Any] = [.font: font]

        var selectionRangeMap = IndexSet()
        textView.selectionManager?.textSelections.forEach {
            if $0.range.isEmpty {
                selectionRangeMap.insert($0.range.location)
            } else {
                selectionRangeMap.insert(range: $0.range)
            }
        }

        context.saveGState()
        context.clip(to: dirtyRect)

        context.textMatrix = CGAffineTransform(scaleX: 1, y: -1)
        for linePosition in textView.layoutManager.linesStartingAt(dirtyRect.minY, until: dirtyRect.maxY) {
            if selectionRangeMap.intersects(integersIn: linePosition.range) {
                attributes[.foregroundColor] = selectedLineTextColor ?? textColor
            } else {
                attributes[.foregroundColor] = textColor
            }

            let ctLine = CTLineCreateWithAttributedString(
                NSAttributedString(string: "\(linePosition.index + 1)", attributes: attributes)
            )
            let fragment: LineFragment? = linePosition.data.lineFragments.first?.data
            var ascent: CGFloat = 0
            let lineNumberWidth = CTLineGetTypographicBounds(ctLine, &ascent, nil, nil)
            let fontHeightDifference = ((fragment?.height ?? 0) - fontLineHeight) / 4

            let yPos = linePosition.yPos + ascent + (fragment?.heightDifference ?? 0)/2 + fontHeightDifference
            // Leading padding + (width - linewidth)
            let xPos = edgeInsets.leading + (maxLineNumberWidth - lineNumberWidth)

            ContextSetHiddenSmoothingStyle(context, 16)

            context.textPosition = CGPoint(x: xPos, y: yPos)

            CTLineDraw(ctLine, context)
        }
        context.restoreGState()
    }

    override public func setNeedsDisplay(_ invalidRect: NSRect) {
        updateWidthIfNeeded()
        super.setNeedsDisplay(invalidRect)
    }

    override public func draw(_ dirtyRect: NSRect) {
        guard let context = NSGraphicsContext.current?.cgContext else {
            return
        }
        context.saveGState()
        drawBackground(context, dirtyRect: dirtyRect)
        drawSelectedLines(context)
        drawLineNumbers(context, dirtyRect: dirtyRect)
        context.restoreGState()
    }

    deinit {
        NotificationCenter.default.removeObserver(self)
        delegate = nil
        textView = nil
    }
}<|MERGE_RESOLUTION|>--- conflicted
+++ resolved
@@ -117,7 +117,6 @@
         true
     }
 
-<<<<<<< HEAD
     /// We override this variable so we can update the ``foldingRibbon``'s frame to match the gutter.
     override public var frame: NSRect {
         get {
@@ -132,7 +131,8 @@
                 height: newValue.height
             )
         }
-=======
+    }
+
     public convenience init(
         configuration: borrowing SourceEditorConfiguration,
         textView: TextView,
@@ -145,7 +145,6 @@
             textView: textView,
             delegate: delegate
         )
->>>>>>> 1a6e32c4
     }
 
     public init(
