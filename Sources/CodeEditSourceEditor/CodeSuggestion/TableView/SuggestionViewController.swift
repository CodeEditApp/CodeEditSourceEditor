--- conflicted
+++ resolved
@@ -118,16 +118,11 @@
         let numberOfVisibleRows = min(CGFloat(model?.items.count ?? 0), SuggestionController.MAX_VISIBLE_ROWS)
         let newHeight = rowHeight * numberOfVisibleRows + SuggestionController.WINDOW_PADDING * 2
 
-<<<<<<< HEAD
-        let maxLength = min((model?.items.max(by: { $0.label.count < $1.label.count })?.label.count ?? 16) + 4, 48)
-        let newWidth = max(256, CGFloat(maxLength) * controller.font.charWidth)
-=======
         let maxLength = min(
             (model?.items.reduce(0, { max($0, $1.label.count + ($1.detail?.count ?? 0)) }) ?? 16) + 4,
             64
         )
         let newWidth = CGFloat(maxLength) * controller.font.charWidth
->>>>>>> ac1b50c3
 
         view.constraints.filter({ $0.firstAnchor == view.heightAnchor }).forEach { $0.isActive = false }
         view.heightAnchor.constraint(equalToConstant: newHeight).isActive = true
