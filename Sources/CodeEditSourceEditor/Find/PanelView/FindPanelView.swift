--- conflicted
+++ resolved
@@ -106,11 +106,7 @@
         HStack(spacing: 4) {
             ControlGroup {
                 Button {
-<<<<<<< HEAD
-                    viewModel.replace(all: false)
-=======
                     viewModel.replace()
->>>>>>> 86d20a78
                 } label: {
                     Text("Replace")
                         .opacity(
@@ -130,11 +126,7 @@
                 Divider().overlay(Color(nsColor: .tertiaryLabelColor))
 
                 Button {
-<<<<<<< HEAD
-                    viewModel.replace(all: true)
-=======
                     viewModel.replaceAll()
->>>>>>> 86d20a78
                 } label: {
                     Text("All")
                         .opacity(viewModel.findText.isEmpty || viewModel.matchCount == 0 ? 0.33 : 1)
