--- conflicted
+++ resolved
@@ -169,13 +169,6 @@
             .store(in: &cancellables)
     }
 
-<<<<<<< HEAD
-        if let localEventMonitor = self.localEventMonitor {
-            NSEvent.removeMonitor(localEventMonitor)
-        }
-        self.localEventMonitor = NSEvent.addLocalMonitorForEvents(matching: .keyDown) { [weak self] event in
-            guard self?.view.window?.firstResponder == self?.textView else { return event }
-=======
     func setUpOberservers() {
         setUpOnScrollChangeObserver()
         setUpOnScrollViewFrameChangeObserver()
@@ -187,7 +180,6 @@
     func setUpKeyBindings(eventMonitor: inout Any?) {
         eventMonitor = NSEvent.addLocalMonitorForEvents(matching: .keyDown) { [weak self] event -> NSEvent? in
             guard let self = self else { return event }
->>>>>>> e9554864
 
             // Check if this window is key and if the text view is the first responder
             let isKeyWindow = self.view.window?.isKeyWindow ?? false
