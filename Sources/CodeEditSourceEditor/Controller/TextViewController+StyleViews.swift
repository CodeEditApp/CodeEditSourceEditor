--- conflicted
+++ resolved
@@ -100,11 +100,6 @@
         scrollView.contentInsets.top += findInset
         minimapView.scrollView.contentInsets.top += findInset
 
-<<<<<<< HEAD
-        scrollView.contentInsets.top += (findViewController?.isShowingFindPanel ?? false)
-            ? findViewController?.panelHeight ?? 0
-            : 0
-=======
         findViewController?.topPadding = contentInsets?.top
 
         gutterView.frame.origin.y = -scrollView.contentInsets.top
@@ -121,6 +116,5 @@
         if textView.textInsets != textViewInsets {
             textView.textInsets = textViewInsets
         }
->>>>>>> bb2cbf58
     }
 }