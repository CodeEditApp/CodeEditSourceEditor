--- conflicted
+++ resolved
@@ -32,13 +32,8 @@
     var _undoManager: CEUndoManager!
     var systemAppearance: NSAppearance.Name?
 
-<<<<<<< HEAD
-    package var localEventMonitor: Any?
-    package var isPostingCursorNotification: Bool = false
-=======
     var localEvenMonitor: Any?
     var isPostingCursorNotification: Bool = false
->>>>>>> e9554864
 
     /// The string contents.
     public var string: String {
