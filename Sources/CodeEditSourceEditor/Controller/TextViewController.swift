//
//  TextViewController.swift
//  CodeEditSourceEditor
//
//  Created by Khan Winter on 6/25/23.
//

import AppKit
import CodeEditTextView
import CodeEditLanguages
import SwiftUI
import Combine
import TextFormation

/// # TextViewController
/// 
/// A view controller class for managing a source editor. Uses ``CodeEditTextView/TextView`` for input and rendering,
/// tree-sitter for syntax highlighting, and TextFormation for live editing completions.
public class TextViewController: NSViewController {
    // swiftlint:disable:next line_length
    public static let cursorPositionUpdatedNotification: Notification.Name = .init("TextViewController.cursorPositionNotification")
    // swiftlint:disable:next line_length
    public static let scrollPositionDidUpdateNotification: Notification.Name = .init("TextViewController.scrollPositionDidUpdateNotification")

    // MARK: - Views and Child VCs

    // MARK: - Views and Child VCs

    weak var findViewController: FindViewController?

    internal(set) public var scrollView: NSScrollView!
    internal(set) public var textView: TextView!
    var gutterView: GutterView!
    var minimapView: MinimapView!

    /// The reformatting guide view
    var reformattingGuideView: ReformattingGuideView!

    /// Middleman between the text view to our invisible characters config, with knowledge of things like the
    ///  /// user's theme and indent option to help correctly draw invisible character placeholders.
    var invisibleCharactersCoordinator: InvisibleCharactersCoordinator

    var minimapXConstraint: NSLayoutConstraint?

    var _undoManager: CEUndoManager!
    var systemAppearance: NSAppearance.Name?

    var localEventMonitor: Any?
    var isPostingCursorNotification: Bool = false

    /// A default `NSParagraphStyle` with a set `lineHeight`
    lazy var paragraphStyle: NSMutableParagraphStyle = generateParagraphStyle()

    // MARK: - Public Variables

    /// Passthrough value for the `textView`s string
    public var text: String {
        get {
            textView.string
        }
        set {
            self.setText(newValue)
        }
    }

    /// The associated `CodeLanguage`
    public var language: CodeLanguage {
        didSet {
            highlighter?.setLanguage(language: language)
            setUpTextFormation()
        }
    }

    /// The configuration for the editor, when updated will automatically update the controller to reflect the new
    /// configuration.
    public var configuration: SourceEditorConfiguration {
        didSet {
            configuration.didSetOnController(controller: self, oldConfig: oldValue)
        }
    }

    /// The current cursors' positions ordered by the location of the cursor.
    internal(set) public var cursorPositions: [CursorPosition] = []

    /// The provided highlight provider.
    public var highlightProviders: [HighlightProviding]

    // MARK: - Config Helpers

    /// The font to use in the `textView`
    public var font: NSFont { configuration.appearance.font }

    /// The  ``EditorTheme`` used for highlighting.
    public var theme: EditorTheme { configuration.appearance.theme }

    /// The visual width of tab characters in the text view measured in number of spaces.
    public var tabWidth: Int { configuration.appearance.tabWidth }

    /// The behavior to use when the tab key is pressed.
    public var indentOption: IndentOption { configuration.behavior.indentOption }

    /// A multiplier for setting the line height. Defaults to `1.0`
    public var lineHeightMultiple: CGFloat { configuration.appearance.lineHeightMultiple }

    /// Whether lines wrap to the width of the editor
    public var wrapLines: Bool { configuration.appearance.wrapLines }

    /// The editorOverscroll to use for the textView over scroll
    ///
    /// Measured in a percentage of the view's total height, meaning a `0.3` value will result in overscroll
    /// of 1/3 of the view.
    public var editorOverscroll: CGFloat { configuration.layout.editorOverscroll }

    /// Whether the code editor should use the theme background color or be transparent
    public var useThemeBackground: Bool { configuration.appearance.useThemeBackground }

    /// Optional insets to offset the text view and find panel in the scroll view by.
    public var contentInsets: NSEdgeInsets? { configuration.layout.contentInsets }

    /// An additional amount to inset text by. Horizontal values are ignored.
    ///
    /// This value does not affect decorations like the find panel, but affects things that are relative to text, such
    /// as line numbers and of course the text itself.
    public var additionalTextInsets: NSEdgeInsets? { configuration.layout.additionalTextInsets }

    /// Whether or not text view is editable by user
    public var isEditable: Bool { configuration.behavior.isEditable }

    /// Whether or not text view is selectable by user
    public var isSelectable: Bool { configuration.behavior.isSelectable }

    /// A multiplier that determines the amount of space between characters. `1.0` indicates no space,
    /// `2.0` indicates one character of space between other characters.
    public var letterSpacing: Double { configuration.appearance.letterSpacing }

    /// The type of highlight to use when highlighting bracket pairs. Leave as `nil` to disable highlighting.
    public var bracketPairEmphasis: BracketPairEmphasis? { configuration.appearance.bracketPairEmphasis }

    /// The column at which to show the reformatting guide
    public var reformatAtColumn: Int { configuration.behavior.reformatAtColumn }

    /// If true, uses the system cursor on macOS 14 or greater.
    public var useSystemCursor: Bool { configuration.appearance.useSystemCursor }

    /// Toggle the visibility of the gutter view in the editor.
    public var showGutter: Bool { configuration.peripherals.showGutter }

    /// Toggle the visibility of the minimap view in the editor.
    public var showMinimap: Bool { configuration.peripherals.showMinimap }

    /// Toggle the visibility of the reformatting guide in the editor.
    public var showReformattingGuide: Bool { configuration.peripherals.showReformattingGuide }

    /// Configuration for drawing invisible characters.
    ///
    /// See ``InvisibleCharactersConfiguration`` for more details.
    public var invisibleCharactersConfiguration: InvisibleCharactersConfiguration {
        configuration.peripherals.invisibleCharactersConfiguration
    }

    /// Indicates characters that the user may not have meant to insert, such as a zero-width space: `(0x200D)` or a
    /// non-standard quote character: `“ (0x201C)`.
    public var warningCharacters: Set<UInt16> { configuration.peripherals.warningCharacters }

    // MARK: - Internal Variables

    var textCoordinators: [WeakCoordinator] = []

    var highlighter: Highlighter?

    /// The tree sitter client managed by the source editor.
    ///
    /// This will be `nil` if another highlighter provider is passed to the source editor.
    internal(set) public var treeSitterClient: TreeSitterClient?

    var foldProvider: LineFoldProvider

    /// Filters used when applying edits..
    var textFilters: [TextFormation.Filter] = []

    var cancellables = Set<AnyCancellable>()

    /// The trailing inset for the editor. Grows when line wrapping is disabled or when the minimap is shown.
    var textViewTrailingInset: CGFloat {
        // See https://github.com/CodeEditApp/CodeEditTextView/issues/66
        // wrapLines ? 1 : 48
        (minimapView?.isHidden ?? false) ? 0 : (minimapView?.frame.width ?? 0.0)
    }

    var textViewInsets: HorizontalEdgeInsets {
        HorizontalEdgeInsets(
            left: showGutter ? gutterView.frame.width : 0.0,
            right: textViewTrailingInset
        )
    }

    // MARK: Init

    public init(
        string: String,
        language: CodeLanguage,
        configuration: SourceEditorConfiguration,
        cursorPositions: [CursorPosition],
        highlightProviders: [HighlightProviding] = [TreeSitterClient()],
        foldProvider: LineFoldProvider? = nil,
        undoManager: CEUndoManager? = nil,
        coordinators: [TextViewCoordinator] = []
    ) {
        self.language = language
        self.configuration = configuration
        self.cursorPositions = cursorPositions
        self.highlightProviders = highlightProviders
        self.foldProvider = foldProvider ?? LineIndentationFoldProvider()
        self._undoManager = undoManager
        self.invisibleCharactersCoordinator = InvisibleCharactersCoordinator(configuration: configuration)

        super.init(nibName: nil, bundle: nil)

        if let idx = highlightProviders.firstIndex(where: { $0 is TreeSitterClient }),
           let client = highlightProviders[idx] as? TreeSitterClient {
            self.treeSitterClient = client
        }

        self.textView = TextView(
            string: string,
            font: font,
            textColor: theme.text.color,
            lineHeightMultiplier: lineHeightMultiple,
            wrapLines: wrapLines,
            isEditable: isEditable,
            isSelectable: isSelectable,
            letterSpacing: letterSpacing,
<<<<<<< HEAD
=======
            useSystemCursor: useSystemCursor,
>>>>>>> afc57523
            delegate: self
        )

        textView.layoutManager.invisibleCharacterDelegate = invisibleCharactersCoordinator

        coordinators.forEach {
            $0.prepareCoordinator(controller: self)
        }
        self.textCoordinators = coordinators.map { WeakCoordinator($0) }
    }

    required init?(coder: NSCoder) {
        fatalError("init(coder:) has not been implemented")
    }

    /// Set the contents of the editor.
    /// - Parameter text: The new contents of the editor.
    public func setText(_ text: String) {
        self.textView.setText(text)
        self.setUpHighlighter()
        self.gutterView.setNeedsDisplay(self.gutterView.frame)
    }

    deinit {
        if let highlighter {
            textView.removeStorageDelegate(highlighter)
        }
        highlighter = nil
        highlightProviders.removeAll()
        textCoordinators.values().forEach {
            $0.destroy()
        }
        textCoordinators.removeAll()
        NotificationCenter.default.removeObserver(self)
        cancellables.forEach { $0.cancel() }
        if let localEventMonitor {
            NSEvent.removeMonitor(localEventMonitor)
        }
        localEventMonitor = nil
    }
}<|MERGE_RESOLUTION|>--- conflicted
+++ resolved
@@ -230,10 +230,7 @@
             isEditable: isEditable,
             isSelectable: isSelectable,
             letterSpacing: letterSpacing,
-<<<<<<< HEAD
-=======
             useSystemCursor: useSystemCursor,
->>>>>>> afc57523
             delegate: self
         )
 
