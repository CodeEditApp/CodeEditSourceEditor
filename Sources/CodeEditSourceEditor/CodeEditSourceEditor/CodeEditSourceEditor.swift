//
//  CodeEditSourceEditor.swift
//  CodeEditSourceEditor
//
//  Created by Lukas Pistrol on 24.05.22.
//

import AppKit
import SwiftUI
import CodeEditTextView
import CodeEditLanguages

// This type is messy, but it needs *so* many parameters that this is pretty much unavoidable.
// swiftlint:disable file_length
// swiftlint:disable type_body_length

/// A SwiftUI View that provides source editing functionality.
public struct CodeEditSourceEditor: NSViewControllerRepresentable {
    package enum TextAPI {
        case binding(Binding<String>)
        case storage(NSTextStorage)
    }

    /// Initializes a Text Editor
    /// - Parameters:
    ///   - text: The text content
    ///   - language: The language for syntax highlighting
    ///   - theme: The theme for syntax highlighting
    ///   - font: The default font
    ///   - tabWidth: The visual tab width in number of spaces
    ///   - indentOption: The behavior to use when the tab key is pressed. Defaults to 4 spaces.
    ///   - lineHeight: The line height multiplier (e.g. `1.2`)
    ///   - wrapLines: Whether lines wrap to the width of the editor
    ///   - editorOverscroll: The distance to overscroll the editor by.
    ///   - cursorPositions: The cursor's position in the editor, measured in `(lineNum, columnNum)`
    ///   - useThemeBackground: Determines whether the editor uses the theme's background color, or a transparent
    ///                         background color
    ///   - highlightProviders: A set of classes you provide to perform syntax highlighting. Leave this as `nil` to use
    ///                         the default `TreeSitterClient` highlighter.
    ///   - contentInsets: Insets to use to offset the content in the enclosing scroll view. Leave as `nil` to let the
    ///                    scroll view automatically adjust content insets.
    ///   - additionalTextInsets: An additional amount to inset the text of the editor by.
    ///   - isEditable: A Boolean value that controls whether the text view allows the user to edit text.
    ///   - isSelectable: A Boolean value that controls whether the text view allows the user to select text. If this
    ///                   value is true, and `isEditable` is false, the editor is selectable but not editable.
    ///   - letterSpacing: The amount of space to use between letters, as a percent. Eg: `1.0` = no space, `1.5` = 1/2 a
    ///                    character's width between characters, etc. Defaults to `1.0`
    ///   - bracketPairEmphasis: The type of highlight to use to highlight bracket pairs.
    ///                           See `BracketPairHighlight` for more information. Defaults to `nil`
    ///   - useSystemCursor: If true, uses the system cursor on `>=macOS 14`.
    ///   - undoManager: The undo manager for the text view. Defaults to `nil`, which will create a new CEUndoManager
    ///   - coordinators: Any text coordinators for the view to use. See ``TextViewCoordinator`` for more information.
    public init(
        _ text: Binding<String>,
        language: CodeLanguage,
        theme: EditorTheme,
        font: NSFont,
        tabWidth: Int,
        indentOption: IndentOption = .spaces(count: 4),
        lineHeight: Double,
        wrapLines: Bool,
        editorOverscroll: CGFloat = 0,
        cursorPositions: Binding<[CursorPosition]>,
        useThemeBackground: Bool = true,
        highlightProviders: [any HighlightProviding]? = nil,
        contentInsets: NSEdgeInsets? = nil,
        additionalTextInsets: NSEdgeInsets? = nil,
        isEditable: Bool = true,
        isSelectable: Bool = true,
        letterSpacing: Double = 1.0,
        bracketPairEmphasis: BracketPairEmphasis? = .flash,
        useSystemCursor: Bool = true,
        undoManager: CEUndoManager? = nil,
        coordinators: [any TextViewCoordinator] = [],
        showMinimap: Bool
    ) {
        self.text = .binding(text)
        self.language = language
        self.theme = theme
        self.useThemeBackground = useThemeBackground
        self.font = font
        self.tabWidth = tabWidth
        self.indentOption = indentOption
        self.lineHeight = lineHeight
        self.wrapLines = wrapLines
        self.editorOverscroll = editorOverscroll
        self.cursorPositions = cursorPositions
        self.highlightProviders = highlightProviders
        self.contentInsets = contentInsets
        self.additionalTextInsets = additionalTextInsets
        self.isEditable = isEditable
        self.isSelectable = isSelectable
        self.letterSpacing = letterSpacing
        self.bracketPairEmphasis = bracketPairEmphasis
        if #available(macOS 14, *) {
            self.useSystemCursor = useSystemCursor
        } else {
            self.useSystemCursor = false
        }
        self.undoManager = undoManager
        self.coordinators = coordinators
        self.showMinimap = showMinimap
    }

    /// Initializes a Text Editor
    /// - Parameters:
    ///   - text: The text content
    ///   - language: The language for syntax highlighting
    ///   - theme: The theme for syntax highlighting
    ///   - font: The default font
    ///   - tabWidth: The visual tab width in number of spaces
    ///   - indentOption: The behavior to use when the tab key is pressed. Defaults to 4 spaces.
    ///   - lineHeight: The line height multiplier (e.g. `1.2`)
    ///   - wrapLines: Whether lines wrap to the width of the editor
    ///   - editorOverscroll: The distance to overscroll the editor by.
    ///   - cursorPositions: The cursor's position in the editor, measured in `(lineNum, columnNum)`
    ///   - useThemeBackground: Determines whether the editor uses the theme's background color, or a transparent
    ///                         background color
    ///   - highlightProviders: A set of classes you provide to perform syntax highlighting. Leave this as `nil` to use
    ///                         the default `TreeSitterClient` highlighter.
    ///   - contentInsets: Insets to use to offset the content in the enclosing scroll view. Leave as `nil` to let the
    ///                    scroll view automatically adjust content insets.
    ///   - isEditable: A Boolean value that controls whether the text view allows the user to edit text.
    ///   - isSelectable: A Boolean value that controls whether the text view allows the user to select text. If this
    ///                   value is true, and `isEditable` is false, the editor is selectable but not editable.
    ///   - letterSpacing: The amount of space to use between letters, as a percent. Eg: `1.0` = no space, `1.5` = 1/2 a
    ///                    character's width between characters, etc. Defaults to `1.0`
    ///   - bracketPairEmphasis: The type of highlight to use to highlight bracket pairs.
    ///                           See `BracketPairEmphasis` for more information. Defaults to `nil`
    ///   - undoManager: The undo manager for the text view. Defaults to `nil`, which will create a new CEUndoManager
    ///   - coordinators: Any text coordinators for the view to use. See ``TextViewCoordinator`` for more information.
    public init(
        _ text: NSTextStorage,
        language: CodeLanguage,
        theme: EditorTheme,
        font: NSFont,
        tabWidth: Int,
        indentOption: IndentOption = .spaces(count: 4),
        lineHeight: Double,
        wrapLines: Bool,
        editorOverscroll: CGFloat = 0,
        cursorPositions: Binding<[CursorPosition]>,
        useThemeBackground: Bool = true,
        highlightProviders: [any HighlightProviding]? = nil,
        contentInsets: NSEdgeInsets? = nil,
        additionalTextInsets: NSEdgeInsets? = nil,
        isEditable: Bool = true,
        isSelectable: Bool = true,
        letterSpacing: Double = 1.0,
        bracketPairEmphasis: BracketPairEmphasis? = .flash,
        useSystemCursor: Bool = true,
        undoManager: CEUndoManager? = nil,
        coordinators: [any TextViewCoordinator] = [],
        showMinimap: Bool
    ) {
        self.text = .storage(text)
        self.language = language
        self.theme = theme
        self.useThemeBackground = useThemeBackground
        self.font = font
        self.tabWidth = tabWidth
        self.indentOption = indentOption
        self.lineHeight = lineHeight
        self.wrapLines = wrapLines
        self.editorOverscroll = editorOverscroll
        self.cursorPositions = cursorPositions
        self.highlightProviders = highlightProviders
        self.contentInsets = contentInsets
        self.additionalTextInsets = additionalTextInsets
        self.isEditable = isEditable
        self.isSelectable = isSelectable
        self.letterSpacing = letterSpacing
        self.bracketPairEmphasis = bracketPairEmphasis
        if #available(macOS 14, *) {
            self.useSystemCursor = useSystemCursor
        } else {
            self.useSystemCursor = false
        }
        self.undoManager = undoManager
        self.coordinators = coordinators
        self.showMinimap = showMinimap
    }

    package var text: TextAPI
    private var language: CodeLanguage
    private var theme: EditorTheme
    private var font: NSFont
    private var tabWidth: Int
    private var indentOption: IndentOption
    private var lineHeight: Double
    private var wrapLines: Bool
    private var editorOverscroll: CGFloat
    package var cursorPositions: Binding<[CursorPosition]>
    private var useThemeBackground: Bool
    private var highlightProviders: [any HighlightProviding]?
    private var contentInsets: NSEdgeInsets?
    private var additionalTextInsets: NSEdgeInsets?
    private var isEditable: Bool
    private var isSelectable: Bool
    private var letterSpacing: Double
    private var bracketPairEmphasis: BracketPairEmphasis?
    private var useSystemCursor: Bool
    private var undoManager: CEUndoManager?
    package var coordinators: [any TextViewCoordinator]
    package var showMinimap: Bool

    public typealias NSViewControllerType = TextViewController

    public func makeNSViewController(context: Context) -> TextViewController {
        let controller = TextViewController(
            string: "",
            language: language,
            font: font,
            theme: theme,
            tabWidth: tabWidth,
            indentOption: indentOption,
            lineHeight: lineHeight,
            wrapLines: wrapLines,
            cursorPositions: cursorPositions.wrappedValue,
            editorOverscroll: editorOverscroll,
            useThemeBackground: useThemeBackground,
            highlightProviders: context.coordinator.highlightProviders,
            contentInsets: contentInsets,
            additionalTextInsets: additionalTextInsets,
            isEditable: isEditable,
            isSelectable: isSelectable,
            letterSpacing: letterSpacing,
            useSystemCursor: useSystemCursor,
            bracketPairEmphasis: bracketPairEmphasis,
            undoManager: undoManager,
            coordinators: coordinators,
            showMinimap: showMinimap
        )
        switch text {
        case .binding(let binding):
            controller.textView.setText(binding.wrappedValue)
        case .storage(let textStorage):
            controller.textView.setTextStorage(textStorage)
        }
        if controller.textView == nil {
            controller.loadView()
        }
        if !cursorPositions.isEmpty {
            controller.setCursorPositions(cursorPositions.wrappedValue)
        }

        context.coordinator.controller = controller
        return controller
    }

    public func makeCoordinator() -> Coordinator {
        Coordinator(text: text, cursorPositions: cursorPositions, highlightProviders: highlightProviders)
    }

    public func updateNSViewController(_ controller: TextViewController, context: Context) {
        context.coordinator.updateHighlightProviders(highlightProviders)

        if !context.coordinator.isUpdateFromTextView {
            // Prevent infinite loop of update notifications
            context.coordinator.isUpdatingFromRepresentable = true
            controller.setCursorPositions(cursorPositions.wrappedValue)
            context.coordinator.isUpdatingFromRepresentable = false
        } else {
            context.coordinator.isUpdateFromTextView = false
        }

        // Set this no matter what to avoid having to compare object pointers.
        controller.textCoordinators = coordinators.map { WeakCoordinator($0) }

        // Do manual diffing to reduce the amount of reloads.
        // This helps a lot in view performance, as it otherwise gets triggered on each environment change.
        guard !paramsAreEqual(controller: controller, coordinator: context.coordinator) else {
            return
        }

        updateControllerParams(controller: controller, coordinator: context.coordinator)

        controller.reloadUI()
        return
    }

    /// Update the parameters of the controller.
    /// - Parameter controller: The controller to update.
    func updateControllerParams(controller: TextViewController, coordinator: Coordinator) {
        updateTextProperties(controller)
        updateEditorProperties(controller)
        updateThemeAndLanguage(controller)
        updateHighlighting(controller, coordinator: coordinator)
    }

    private func updateTextProperties(_ controller: TextViewController) {
        if controller.font != font {
            controller.font = font
        }

        if controller.isEditable != isEditable {
            controller.isEditable = isEditable
        }

        if controller.isSelectable != isSelectable {
            controller.isSelectable = isSelectable
        }
    }

    private func updateEditorProperties(_ controller: TextViewController) {
        controller.wrapLines = wrapLines
        controller.useThemeBackground = useThemeBackground
        controller.lineHeightMultiple = lineHeight
        controller.editorOverscroll = editorOverscroll
        controller.contentInsets = contentInsets
        controller.additionalTextInsets = additionalTextInsets
        controller.showMinimap = showMinimap

        if controller.indentOption != indentOption {
            controller.indentOption = indentOption
        }

        if controller.tabWidth != tabWidth {
            controller.tabWidth = tabWidth
        }

        if controller.letterSpacing != letterSpacing {
            controller.letterSpacing = letterSpacing
        }

        if controller.useSystemCursor != useSystemCursor {
            controller.useSystemCursor = useSystemCursor
        }
    }

    private func updateThemeAndLanguage(_ controller: TextViewController) {
        if controller.language.id != language.id {
            controller.language = language
        }

        if controller.theme != theme {
            controller.theme = theme
        }
    }

    private func updateHighlighting(_ controller: TextViewController, coordinator: Coordinator) {
        if !areHighlightProvidersEqual(controller: controller, coordinator: coordinator) {
            controller.setHighlightProviders(coordinator.highlightProviders)
        }

        if controller.bracketPairEmphasis != bracketPairEmphasis {
            controller.bracketPairEmphasis = bracketPairEmphasis
        }
    }

    /// Checks if the controller needs updating.
    /// - Parameter controller: The controller to check.
    /// - Returns: True, if the controller's parameters should be updated.
    func paramsAreEqual(controller: NSViewControllerType, coordinator: Coordinator) -> Bool {
        controller.font == font &&
        controller.isEditable == isEditable &&
        controller.isSelectable == isSelectable &&
        controller.wrapLines == wrapLines &&
        controller.useThemeBackground == useThemeBackground &&
        controller.lineHeightMultiple == lineHeight &&
        controller.editorOverscroll == editorOverscroll &&
        controller.contentInsets == contentInsets &&
        controller.additionalTextInsets == additionalTextInsets &&
        controller.language.id == language.id &&
        controller.theme == theme &&
        controller.indentOption == indentOption &&
        controller.tabWidth == tabWidth &&
        controller.letterSpacing == letterSpacing &&
        controller.bracketPairEmphasis == bracketPairEmphasis &&
        controller.useSystemCursor == useSystemCursor &&
<<<<<<< HEAD
        areHighlightProvidersEqual(controller: controller, coordinator: coordinator)
=======
        controller.showMinimap == showMinimap &&
        areHighlightProvidersEqual(controller: controller)
>>>>>>> 645456d5
    }

    private func areHighlightProvidersEqual(controller: TextViewController, coordinator: Coordinator) -> Bool {
        controller.highlightProviders.map { ObjectIdentifier($0) }
        == coordinator.highlightProviders.map { ObjectIdentifier($0) }
    }
}

// swiftlint:disable:next line_length
@available(*, unavailable, renamed: "CodeEditSourceEditor", message: "CodeEditTextView has been renamed to CodeEditSourceEditor.")
public struct CodeEditTextView: View {
    public init(
        _ text: Binding<String>,
        language: CodeLanguage,
        theme: EditorTheme,
        font: NSFont,
        tabWidth: Int,
        indentOption: IndentOption = .spaces(count: 4),
        lineHeight: Double,
        wrapLines: Bool,
        editorOverscroll: CGFloat = 0,
        cursorPositions: Binding<[CursorPosition]>,
        useThemeBackground: Bool = true,
        highlightProvider: HighlightProviding? = nil,
        contentInsets: NSEdgeInsets? = nil,
        isEditable: Bool = true,
        isSelectable: Bool = true,
        letterSpacing: Double = 1.0,
        bracketPairEmphasis: BracketPairEmphasis? = nil,
        undoManager: CEUndoManager? = nil,
        coordinators: [any TextViewCoordinator] = []
    ) {

    }

    public var body: some View {
        EmptyView()
    }
}

// swiftlint:enable type_body_length
// swiftlint:enable file_length<|MERGE_RESOLUTION|>--- conflicted
+++ resolved
@@ -368,12 +368,8 @@
         controller.letterSpacing == letterSpacing &&
         controller.bracketPairEmphasis == bracketPairEmphasis &&
         controller.useSystemCursor == useSystemCursor &&
-<<<<<<< HEAD
+        controller.showMinimap == showMinimap &&
         areHighlightProvidersEqual(controller: controller, coordinator: coordinator)
-=======
-        controller.showMinimap == showMinimap &&
-        areHighlightProvidersEqual(controller: controller)
->>>>>>> 645456d5
     }
 
     private func areHighlightProvidersEqual(controller: TextViewController, coordinator: Coordinator) -> Bool {
