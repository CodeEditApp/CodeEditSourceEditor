--- conflicted
+++ resolved
@@ -16,14 +16,8 @@
     dependencies: [
         // A fast, efficient, text view for code.
         .package(
-<<<<<<< HEAD
-            path: "../CodeEditTextView"
-//            url: "https://github.com/CodeEditApp/CodeEditTextView.git",
-//            from: "0.11.1"
-=======
             url: "https://github.com/CodeEditApp/CodeEditTextView.git",
             from: "0.11.3"
->>>>>>> 1a6e32c4
         ),
         // tree-sitter languages
         .package(
