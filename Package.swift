--- conflicted
+++ resolved
@@ -16,14 +16,9 @@
     dependencies: [
         // A fast, efficient, text view for code.
         .package(
-<<<<<<< HEAD
 //            url: "https://github.com/CodeEditApp/CodeEditTextView.git",
-//            from: "0.7.6"
+//            from: "0.7.7"
             path: "../CodeEditTextView"
-=======
-            url: "https://github.com/CodeEditApp/CodeEditTextView.git",
-            from: "0.7.7"
->>>>>>> bfcde1fc
         ),
         // tree-sitter languages
         .package(
