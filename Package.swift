// swift-tools-version: 5.9
// The swift-tools-version declares the minimum version of Swift required to build this package.

import PackageDescription

let package = Package(
    name: "CodeEditSourceEditor",
    platforms: [.macOS(.v13)],
    products: [
        // A source editor with useful features for code editing.
        .library(
            name: "CodeEditSourceEditor",
            targets: ["CodeEditSourceEditor"]
        )
    ],
    dependencies: [
        // A fast, efficient, text view for code.
        .package(
<<<<<<< HEAD
//            url: "https://github.com/CodeEditApp/CodeEditTextView.git",
//            from: "0.9.1"
            path: "../CodeEditTextView"
=======
            url: "https://github.com/CodeEditApp/CodeEditTextView.git",
            from: "0.10.1"
>>>>>>> bb2cbf58
        ),
        // tree-sitter languages
        .package(
            url: "https://github.com/CodeEditApp/CodeEditLanguages.git",
            exact: "0.1.20"
        ),
        // SwiftLint
        .package(
            url: "https://github.com/lukepistrol/SwiftLintPlugin",
            from: "0.2.2"
        ),
        // Rules for indentation, pair completion, whitespace
        .package(
            url: "https://github.com/ChimeHQ/TextFormation",
            from: "0.8.2"
        ),
        .package(url: "https://github.com/pointfreeco/swift-custom-dump", from: "1.0.0")
    ],
    targets: [
        // A source editor with useful features for code editing.
        .target(
            name: "CodeEditSourceEditor",
            dependencies: [
                "CodeEditTextView",
                "CodeEditLanguages",
                "TextFormation"
            ],
            plugins: [
                .plugin(name: "SwiftLint", package: "SwiftLintPlugin")
            ]
        ),

        // Tests for the source editor
        .testTarget(
            name: "CodeEditSourceEditorTests",
            dependencies: [
                "CodeEditSourceEditor",
                "CodeEditLanguages",
                .product(name: "CustomDump", package: "swift-custom-dump")
            ],
            plugins: [
                .plugin(name: "SwiftLint", package: "SwiftLintPlugin")
            ]
        ),
    ]
)<|MERGE_RESOLUTION|>--- conflicted
+++ resolved
@@ -16,14 +16,8 @@
     dependencies: [
         // A fast, efficient, text view for code.
         .package(
-<<<<<<< HEAD
-//            url: "https://github.com/CodeEditApp/CodeEditTextView.git",
-//            from: "0.9.1"
-            path: "../CodeEditTextView"
-=======
             url: "https://github.com/CodeEditApp/CodeEditTextView.git",
             from: "0.10.1"
->>>>>>> bb2cbf58
         ),
         // tree-sitter languages
         .package(
